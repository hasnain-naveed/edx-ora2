--- conflicted
+++ resolved
@@ -59,50 +59,7 @@
                 </article>
 
                 <form id="self-assessment--001__assessment" class="self-assessment__assessment" method="post">
-<<<<<<< HEAD
-                    <fieldset class="assessment__fields">
-                        <ol class="list list--fields assessment__rubric">
-                            {% for criterion in rubric_criteria %}
-                            {% if criterion.options %}
-                            <li
-                                class="field field--radio is--required assessment__rubric__question ui-toggle-visibility has--options"
-                                id="assessment__rubric__question--{{ criterion.order_num }}"
-                            >
-                                 <h4 class="question__title ui-toggle-visibility__control">
-                                    <i class="ico icon-caret-right"></i>
-                                    <span class="question__title__copy">{{ criterion.prompt }}</span>
-                                    <span class="label--required sr">* ({% trans "Required" %})</span>
-                                </h4>
-
-                                <div class="ui-toggle-visibility__content">
-                                    <ol class="question__answers">
-                                        {% for option in criterion.options %}
-                                        <li class="answer">
-                                            <div class="wrapper--input">
-                                                <input type="radio"
-                                                       name="{{ criterion.name }}"
-                                                       id="assessment__rubric__question--{{ criterion.order_num }}__{{ option.order_num }}"
-                                                       class="answer__value"
-                                                       value="{{ option.name }}" />
-                                                <label for="assessment__rubric__question--{{ criterion.order_num }}__{{ option.order_num }}"
-                                                       class="answer__label">{{ option.label }}</label>
-                                            </div>
-                                            <div class="wrapper--metadata">
-                                                <span class="answer__tip">{{ option.explanation }}</span>
-                                                <span class="answer__points">{{option.points}} <span class="answer__points__label">{% trans "points" %}</span></span>
-                                            </div>
-                                        </li>
-                                        {% endfor %}
-                                    </ol>
-                                </div>
-                            </li>
-                            {% endif %}
-                            {% endfor %}
-                        </ol>
-                    </fieldset>
-=======
                     {% include "openassessmentblock/oa_rubric.html" %}
->>>>>>> 49280183
                 </form>
             </div>
 

"""
View-level tests for Studio view of OpenAssessment XBlock.
"""

import json
import datetime as dt
import pytz
from ddt import ddt, file_data
from .base import scenario, XBlockHandlerTestCase
import xml.etree.ElementTree as etree


@ddt
class StudioViewTest(XBlockHandlerTestCase):
    """
    Test the view and handlers for editing the OpenAssessment XBlock in Studio.
    """

    RUBRIC_CRITERIA_WITH_AND_WITHOUT_NAMES = [
        {
            "order_num": 0,
            "label": "Test criterion with no name",
            "prompt": "Test criterion prompt",
            "feedback": "disabled",
            "options": [
                {
                    "order_num": 0,
                    "points": 0,
                    "label": "Test option with no name",
                    "explanation": "Test explanation"
                }
            ]
        },
        {
            "order_num": 1,
            "label": "Test criterion that already has a name",
            "name": "cd316c145cb14e06b377db65719ed41c",
            "prompt": "Test criterion prompt",
            "feedback": "disabled",
            "options": [
                {
                    "order_num": 0,
                    "points": 0,
                    "label": "Test option with no name",
                    "explanation": "Test explanation"
                },
                {
                    "order_num": 1,
                    "points": 0,
                    "label": "Test option that already has a name",
                    "name": "8bcdb0769b15482d9b2c3791d22e8ad2",
                    "explanation": "Test explanation"
                },
            ]
        }
    ]

    @scenario('data/basic_scenario.xml')
    def test_render_studio_view(self, xblock):
        frag = self.runtime.render(xblock, 'studio_view')
        self.assertTrue(frag.body_html().find('openassessment-edit'))

    @scenario('data/student_training.xml')
    def test_render_studio_with_training(self, xblock):
        frag = self.runtime.render(xblock, 'studio_view')
        self.assertTrue(frag.body_html().find('openassessment-edit'))

    @file_data('data/update_xblock.json')
    @scenario('data/basic_scenario.xml')
    def test_update_context(self, xblock, data):
        xblock.published_date = None
        resp = self.request(xblock, 'update_editor_context', json.dumps(data), response_format='json')
        self.assertTrue(resp['success'], msg=resp.get('msg'))

    @scenario('data/basic_scenario.xml')
    def test_update_editor_context_assign_unique_names(self, xblock):
        # Update the XBlock with a rubric that is missing
        # some of the (unique) names for rubric criteria/options.
        data = {
            "title": "Test title",
            "prompt": "Test prompt",
            "feedback_prompt": "Test feedback prompt",
            "submission_start": "4014-02-10T09:46",
            "submission_due": "4014-02-27T09:46",
            "allow_file_upload": False,
            "assessments": [{"name": "self-assessment"}],
            "criteria": self.RUBRIC_CRITERIA_WITH_AND_WITHOUT_NAMES
        }
        xblock.published_date = None
        resp = self.request(xblock, 'update_editor_context', json.dumps(data), response_format='json')
        self.assertTrue(resp['success'], msg=resp.get('msg'))

        # Check that the XBlock has assigned unique names for all criteria
        criteria_names = set([criterion.get('name') for criterion in xblock.rubric_criteria])
        self.assertEqual(len(criteria_names), 2)
        self.assertNotIn(None, criteria_names)

        # Check that the XBlock has assigned unique names for all options
        option_names = set()
        for criterion in xblock.rubric_criteria:
            for option in criterion['options']:
                option_names.add(option.get('name'))
        self.assertEqual(len(option_names), 3)
        self.assertNotIn(None, option_names)

    @file_data('data/invalid_update_xblock.json')
    @scenario('data/basic_scenario.xml')
    def test_update_context_invalid_request_data(self, xblock, data):
        # All schema validation errors have the same error message, so use that as the default
        # Remove the expected error from the dictionary so we don't get an unexpected key error.
        if 'expected_error' in data:
            expected_error = data.pop('expected_error')
        else:
            expected_error = 'error updating xblock configuration'

        xblock.published_date = None
        resp = self.request(xblock, 'update_editor_context', json.dumps(data), response_format='json')
        self.assertFalse(resp['success'])
        self.assertIn(expected_error, resp['msg'].lower())

    @file_data('data/invalid_rubric.json')
    @scenario('data/basic_scenario.xml')
    def test_update_rubric_invalid(self, xblock, data):
        request = json.dumps(data)

        # Store old XBlock fields for later verification
        old_title = xblock.title
        old_prompt = xblock.prompt
        old_assessments = xblock.rubric_assessments
        old_criteria = xblock.rubric_criteria

        # Verify the response fails
        resp = self.request(xblock, 'update_editor_context', request, response_format='json')
        self.assertFalse(resp['success'])
        self.assertIn("error updating xblock configuration", resp['msg'].lower())

        # Check that the XBlock fields were NOT updated
        # We don't need to be exhaustive here, because we have other unit tests
        # that verify this extensively.
        self.assertEqual(xblock.title, old_title)
        self.assertEqual(xblock.prompt, old_prompt)
        self.assertItemsEqual(xblock.rubric_assessments, old_assessments)
        self.assertItemsEqual(xblock.rubric_criteria, old_criteria)

    @scenario('data/basic_scenario.xml')
    def test_check_released(self, xblock):
        # By default, the problem should be released
        resp = self.request(xblock, 'check_released', json.dumps(""), response_format='json')
        self.assertTrue(resp['success'])
        self.assertTrue(resp['is_released'])
        self.assertIn('msg', resp)

        # Set the problem to unpublished with a start date in the future
        xblock.published_date = None
        xblock.start = dt.datetime(3000, 1, 1).replace(tzinfo=pytz.utc)
        resp = self.request(xblock, 'check_released', json.dumps(""), response_format='json')
        self.assertTrue(resp['success'])
        self.assertFalse(resp['is_released'])
        self.assertIn('msg', resp)

<<<<<<< HEAD
    @scenario('data/example_based_assessment.xml')
    def test_assessment_module_ordering_example_based(self, xblock):
        self.assert_assessment_order_(xblock)

    @scenario('data/basic_scenario.xml')
    def test_assessment_module_ordering_basic(self, xblock):
        self.assert_assessment_order_(xblock)

    @scenario('data/self_then_peer.xml')
    def test_assessment_module_ordering_self_peer(self, xblock):
        self.assert_assessment_order_(xblock)

    @scenario('data/student_training.xml')
    def test_assessment_module_ordering_student_training(self, xblock):
        self.assert_assessment_order_(xblock)

    @scenario('data/self_only_scenario.xml')
    def test_assessment_module_ordering_self_only(self, xblock):
        self.assert_assessment_order_(xblock)

    def assert_assessment_order_(self, xblock):
        """
        Asserts that the assessment module editors are rendered in the correct order.
        Renders the Studio View, and then examines the html body for the tags that we anticipate
        to be in the tag for each editor, and compare the order. If it is anything besides
        strictly increasing, we say that they rendered in the incorrect order.
        """
        frag = self.runtime.render(xblock, 'studio_view')
        frag = frag.body_html()

        assessments_in_order = self._find_assessment_order(xblock)

        assessment_indicies = [frag.find(assessment) for assessment in assessments_in_order]

        # Asserts that for any pairwise comparison of elements n and n-1 in the lookup of indicies
        # the value at n will be greater than n-1 (i.e. the place we find one ID is after the one before it)
        self.assertTrue(
            all(a < b for a, b in zip(assessment_indicies, assessment_indicies[1:]))
        )

    def _find_assessment_order(self, xblock):
        """
        Finds the order that we anticipate HTML ID tags of the section editors within the settings editor.

        Returns:
            A list with the four setting editor IDs, in the the order that we would anticipate given
            the Xblock's problem definition that is handed in.
        """
        assessments = []
        for assessment in xblock.rubric_assessments:
            assessments.append(assessment['name'].replace('-', '_'))

        all_assessments = {'student_training', 'peer_assessment', 'self_assessment', 'example_based_assessment'}
        unused_assessments = list(all_assessments - set(assessments))
        assessments.extend(unused_assessments)

        id_dictionary = {
            "example_based_assessment": "oa_ai_assessment_editor",
            "peer_assessment": "oa_peer_assessment_editor",
            "self_assessment": "oa_self_assessment_editor",
            "student_training": "oa_student_training_editor"
        }
        return [id_dictionary[name] for name in assessments]
=======
    @scenario('data/basic_scenario.xml')
    def test_editor_context_assigns_labels(self, xblock):
        # Strip out any labels from criteria/options that may have been imported.
        for criterion in xblock.rubric_criteria:
            if 'label' in criterion:
                del criterion['label']
            for option in criterion['options']:
                if 'label' in option:
                    del option['label']

        # Retrieve the context used to render the Studio view
        context = xblock.editor_context()

        # Verify that labels were assigned for all criteria and options
        for criterion in context['criteria']:
            self.assertEqual(criterion['label'], criterion['name'])
            for option in criterion['options']:
                self.assertEqual(option['label'], option['name'])
>>>>>>> ee97c2d6
<|MERGE_RESOLUTION|>--- conflicted
+++ resolved
@@ -158,7 +158,6 @@
         self.assertFalse(resp['is_released'])
         self.assertIn('msg', resp)
 
-<<<<<<< HEAD
     @scenario('data/example_based_assessment.xml')
     def test_assessment_module_ordering_example_based(self, xblock):
         self.assert_assessment_order_(xblock)
@@ -222,7 +221,7 @@
             "student_training": "oa_student_training_editor"
         }
         return [id_dictionary[name] for name in assessments]
-=======
+
     @scenario('data/basic_scenario.xml')
     def test_editor_context_assigns_labels(self, xblock):
         # Strip out any labels from criteria/options that may have been imported.
@@ -240,5 +239,4 @@
         for criterion in context['criteria']:
             self.assertEqual(criterion['label'], criterion['name'])
             for option in criterion['options']:
-                self.assertEqual(option['label'], option['name'])
->>>>>>> ee97c2d6
+                self.assertEqual(option['label'], option['name'])
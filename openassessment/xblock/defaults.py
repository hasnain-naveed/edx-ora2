--- conflicted
+++ resolved
@@ -133,12 +133,7 @@
 ]
 
 DEFAULT_EDITOR_ASSESSMENTS_ORDER = [
-    "example-based-assessment",
     "student-training",
     "peer-assessment",
-<<<<<<< HEAD
-    "self-assessment"
-=======
     "self-assessment",
->>>>>>> eefe1b46
 ]
--- conflicted
+++ resolved
@@ -125,10 +125,6 @@
         var view = this;
         this.saveTabState();
 
-<<<<<<< HEAD
-        // Perform client-side validation
-        // TODO -- more explanation
-=======
         // Perform client-side validation:
         // * Hide the validation alert
         // * Clear errors from any field marked as invalid.
@@ -138,17 +134,12 @@
         // The `validate()` method calls `validate()` on any subviews,
         // so that each subview has the opportunity to validate
         // its fields.
->>>>>>> a5921b62
         this.validationAlert.hide();
         this.clearValidationErrors();
         if (!this.validate()) {
             this.validationAlert.setMessage(
-<<<<<<< HEAD
-                gettext("Validation errors! [TODO Sylvia please help!]")
-=======
                 gettext("Validation Errors"),
                 gettext("Some fields are not valid.  Please update the fields.")
->>>>>>> a5921b62
             ).show();
         }
         else {
@@ -232,24 +223,16 @@
     },
 
     /**
-<<<<<<< HEAD
-    TODO
-=======
     Mark validation errors.
 
     Returns:
         Boolean indicating whether the view is valid.
 
->>>>>>> a5921b62
     **/
     validate: function() {
         return this.settingsView.validate() && this.rubricView.validate();
     },
 
-<<<<<<< HEAD
-    /**
-    TODO
-=======
    /**
     Return a list of validation errors visible in the UI.
     Mainly useful for testing.
@@ -257,7 +240,6 @@
     Returns:
         list of string
 
->>>>>>> a5921b62
     **/
     validationErrors: function() {
         return this.settingsView.validationErrors().concat(
@@ -266,11 +248,7 @@
     },
 
     /**
-<<<<<<< HEAD
-    TODO
-=======
     Clear all validation errors from the UI.
->>>>>>> a5921b62
     **/
     clearValidationErrors: function() {
         this.settingsView.clearValidationErrors();

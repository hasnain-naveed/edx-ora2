"""
Grade step in the OpenAssessment XBlock.
"""
import copy
from collections import defaultdict
from lazy import lazy

from django.utils.translation import ugettext as _
from xblock.core import XBlock

from openassessment.assessment.api import peer as peer_api
from openassessment.assessment.api import self as self_api
from openassessment.assessment.api import ai as ai_api
from openassessment.assessment.errors import SelfAssessmentError, PeerAssessmentError
from submissions import api as sub_api


class GradeMixin(object):
    """Grade Mixin introduces all handlers for displaying grades

    Abstracts all functionality and handlers associated with Grades.

    GradeMixin is a Mixin for the OpenAssessmentBlock. Functions in the
    GradeMixin call into the OpenAssessmentBlock functions and will not work
    outside of OpenAssessmentBlock.

    """

    @XBlock.handler
    def render_grade(self, data, suffix=''):
        """
        Render the grade step.

        Args:
            data: Not used.

        Keyword Arguments:
            suffix: Not used.

        Returns:
            unicode: HTML content of the grade step.
        """
        # Retrieve the status of the workflow.  If no workflows have been
        # started this will be an empty dict, so status will be None.
        workflow = self.get_workflow_info()
        status = workflow.get('status')

        # Default context is empty
        context = {}

        # Render the grading section based on the status of the workflow
        try:
            if status == "done":
                path, context = self.render_grade_complete(workflow)
            elif status == "waiting":
                path, context = self.render_grade_waiting(workflow)
            elif status is None:
                path = 'openassessmentblock/grade/oa_grade_not_started.html'
            else:  # status is 'self' or 'peer', which implies that the workflow is incomplete
                path, context = self.render_grade_incomplete(workflow)
        except (sub_api.SubmissionError, PeerAssessmentError, SelfAssessmentError):
            return self.render_error(_(u"An unexpected error occurred."))
        else:
            return self.render_assessment(path, context)

    def render_grade_waiting(self, workflow):
        """
        Render the grade waiting state.

        Args:
            workflow (dict): The serialized Workflow model.

        Returns:
            tuple of context (dict) and template_path (string)

        """
        context = {
            "waiting": self.get_waiting_details(workflow["status_details"])
        }
        return 'openassessmentblock/grade/oa_grade_waiting.html', context

    def render_grade_complete(self, workflow):
        """
        Render the grade complete state.

        Args:
            workflow (dict): The serialized Workflow model.

        Returns:
            tuple of context (dict), template_path (string)
        """
        # Peer specific stuff...
        assessment_steps = self.assessment_steps
        submission_uuid = workflow['submission_uuid']

        example_based_assessment = None
        self_assessment = None
        feedback = None
        peer_assessments = []
        has_submitted_feedback = False

        if "peer-assessment" in assessment_steps:
            feedback = peer_api.get_assessment_feedback(submission_uuid)
            peer_assessments = [
                self._assessment_grade_context(asmnt)
                for asmnt in peer_api.get_assessments(submission_uuid)
            ]
            has_submitted_feedback = feedback is not None

        if "self-assessment" in assessment_steps:
            self_assessment = self._assessment_grade_context(
                self_api.get_assessment(submission_uuid)
            )

        if "example-based-assessment" in assessment_steps:
            example_based_assessment = self._assessment_grade_context(
                ai_api.get_latest_assessment(submission_uuid)
            )

        feedback_text = feedback.get('feedback', '') if feedback else ''
        student_submission = sub_api.get_submission(submission_uuid)

        # We retrieve the score from the workflow, which in turn retrieves
        # the score for our current submission UUID.
        # We look up the score by submission UUID instead of student item
        # to ensure that the score always matches the rubric.
        # It's possible for the score to be `None` even if the workflow status is "done"
        # when all the criteria in the rubric are feedback-only (no options).
        score = workflow['score']

        context = {
            'score': score,
            'feedback_text': feedback_text,
            'student_submission': student_submission,
            'peer_assessments': peer_assessments,
            'self_assessment': self_assessment,
            'example_based_assessment': example_based_assessment,
<<<<<<< HEAD
            'rubric_criteria': self._rubric_criteria_grade_context(peer_assessments),
=======
            'rubric_criteria': self._rubric_criteria_with_feedback(peer_assessments, self_assessment),
>>>>>>> 49280183
            'has_submitted_feedback': has_submitted_feedback,
            'allow_file_upload': self.allow_file_upload,
            'file_url': self.get_download_url_from_submission(student_submission)
        }

        # Update the scores we will display to the user
        # Note that we are updating a *copy* of the rubric criteria stored in
        # the XBlock field
        max_scores = peer_api.get_rubric_max_scores(submission_uuid)
        median_scores = None
        if "peer-assessment" in assessment_steps:
            median_scores = peer_api.get_assessment_median_scores(submission_uuid)
        elif "self-assessment" in assessment_steps:
            median_scores = self_api.get_assessment_scores_by_criteria(submission_uuid)
        elif "example-based-assessment" in assessment_steps:
            median_scores = ai_api.get_assessment_scores_by_criteria(submission_uuid)

        if median_scores is not None and max_scores is not None:
            for criterion in context["rubric_criteria"]:
                criterion["median_score"] = median_scores[criterion["name"]]
                criterion["total_value"] = max_scores[criterion["name"]]

        return ('openassessmentblock/grade/oa_grade_complete.html', context)

    def render_grade_incomplete(self, workflow):
        """
        Render the grade incomplete state.

        Args:
            workflow (dict): The serialized Workflow model.

        Returns:
            tuple of context (dict), template_path (string)
        """
        def _is_incomplete(step):
            return (
                step in workflow["status_details"] and
                not workflow["status_details"][step]["complete"]
            )

        incomplete_steps = []
        if _is_incomplete("peer"):
            incomplete_steps.append(_("Peer Assessment"))
        if _is_incomplete("self"):
            incomplete_steps.append(_("Self Assessment"))

        return (
            'openassessmentblock/grade/oa_grade_incomplete.html',
            {'incomplete_steps': incomplete_steps}
        )

    @XBlock.json_handler
    def submit_feedback(self, data, suffix=''):
        """
        Submit feedback on an assessment.

        Args:
            data (dict): Can provide keys 'feedback_text' (unicode) and
                'feedback_options' (list of unicode).

        Keyword Arguments:
            suffix (str): Unused

        Returns:
            Dict with keys 'success' (bool) and 'msg' (unicode)

        """
        feedback_text = data.get('feedback_text', u'')
        feedback_options = data.get('feedback_options', list())

        try:
            peer_api.set_assessment_feedback({
                'submission_uuid': self.submission_uuid,
                'feedback_text': feedback_text,
                'options': feedback_options,
            })
        except (peer_api.PeerAssessmentInternalError, peer_api.PeerAssessmentRequestError):
            return {'success': False, 'msg': _(u"Assessment feedback could not be saved.")}
        else:
            self.runtime.publish(
                self,
                "openassessmentblock.submit_feedback_on_assessments",
                {
                    'submission_uuid': self.submission_uuid,
                    'feedback_text': feedback_text,
                    'options': feedback_options,
                }
            )
            return {'success': True, 'msg': _(u"Feedback saved.")}

<<<<<<< HEAD
    def _rubric_criteria_grade_context(self, peer_assessments):
=======
    def _rubric_criteria_with_feedback(self, peer_assessments, self_assessment):
>>>>>>> 49280183
        """
        Sanitize the rubric criteria into a format that can be passed
        into the grade complete Django template.

            * Add per-criterion feedback from peer assessments to the rubric criteria.
            * Filters out empty feedback.
            * Assign a "label" for criteria/options if none is defined (backwards compatibility).

        Args:
            peer_assessments (list of dict): Serialized assessment models from the peer API.
            self_assessment (dict): Serialized assessment model from the self API

        Returns:
            list of criterion dictionaries

        Example:
            [
                {
                    'label': 'Test name',
                    'name': 'f78ac7d4ca1e4134b0ba4b40ca212e72',
                    'prompt': 'Test prompt',
                    'order_num': 2,
                    'options': [...]
                    'feedback': [
                        'Good job!',
                        'Excellent work!',
                    ]
                },
                ...
            ]
        """
<<<<<<< HEAD
        criteria = copy.deepcopy(self.rubric_criteria_with_labels)
        criteria_feedback = defaultdict(list)
=======
        criteria = copy.deepcopy(self.rubric_criteria)
        peer_criteria_feedback = defaultdict(list)
        self_criteria_feedback = {}
>>>>>>> 49280183

        for assessment in peer_assessments:
            for part in assessment['parts']:
                if part['feedback']:
                    part_criterion_name = part['criterion']['name']
                    peer_criteria_feedback[part_criterion_name].append(part['feedback'])

        if self_assessment:
            for part in self_assessment['parts']:
                if part['feedback']:
                    part_criterion_name = part['criterion']['name']
                    self_criteria_feedback[part_criterion_name] = part['feedback']

        for criterion in criteria:
            criterion_name = criterion['name']
            criterion['peer_feedback'] = peer_criteria_feedback[criterion_name]
            criterion['self_feedback'] = self_criteria_feedback.get(criterion_name)

        return criteria

    @lazy
    def _criterion_and_option_labels(self):
        """
        Retrieve criteria and option labels from the rubric in the XBlock problem definition,
        defaulting to the name value if no label is available (backwards compatibility).

        Evaluated lazily, so it will return a cached value if called repeatedly.
        For the grade mixin, this should be okay, since we can't change the problem
        definition in the LMS (the settings fields are read-only).

        Returns:
            Tuple of dictionaries:
                `criterion_labels` maps criterion names to criterion labels.
                `option_labels` maps (criterion name, option name) tuples to option labels.

        """
        criterion_labels = {}
        option_labels = {}
        for criterion in self.rubric_criteria_with_labels:
            criterion_labels[criterion['name']] = criterion['label']
            for option in criterion['options']:
                option_label_key = (criterion['name'], option['name'])
                option_labels[option_label_key] = option['label']

        return criterion_labels, option_labels

    def _assessment_grade_context(self, assessment):
        """
        Sanitize an assessment dictionary into a format that can be
        passed into the grade complete Django template.

        Args:
            assessment (dict): The serialized assessment model.

        Returns:
            dict

        """
        assessment = copy.deepcopy(assessment)

        # Retrieve dictionaries mapping criteria/option names to the associated labels.
        # This is a lazy property, so we can call it repeatedly for each assessment.
        criterion_labels, option_labels = self._criterion_and_option_labels

        # Backwards compatibility: We used to treat "name" as both a user-facing label
        # and a unique identifier for criteria and options.
        # Now we treat "name" as a unique identifier, and we've added an additional "label"
        # field that we display to the user.
        # If criteria/options in the problem definition do NOT have a "label" field
        # (because they were created before this change),
        # we create a new label that has the same value as "name".
        for part in assessment['parts']:
            criterion_label_key = part['criterion']['name']
            part['criterion']['label'] = criterion_labels.get(criterion_label_key, part['criterion']['name'])

            # We need to be a little bit careful here: some assessment parts
            # have only written feedback, so they're not associated with any options.
            # If that's the case, we don't need to add the label field.
            if part.get('option') is not None:
                option_label_key = (part['criterion']['name'], part['option']['name'])
                part['option']['label'] = option_labels.get(option_label_key, part['option']['name'])

        return assessment<|MERGE_RESOLUTION|>--- conflicted
+++ resolved
@@ -135,11 +135,7 @@
             'peer_assessments': peer_assessments,
             'self_assessment': self_assessment,
             'example_based_assessment': example_based_assessment,
-<<<<<<< HEAD
-            'rubric_criteria': self._rubric_criteria_grade_context(peer_assessments),
-=======
-            'rubric_criteria': self._rubric_criteria_with_feedback(peer_assessments, self_assessment),
->>>>>>> 49280183
+            'rubric_criteria': self._rubric_criteria_grade_context(peer_assessments, self_assessment),
             'has_submitted_feedback': has_submitted_feedback,
             'allow_file_upload': self.allow_file_upload,
             'file_url': self.get_download_url_from_submission(student_submission)
@@ -230,11 +226,7 @@
             )
             return {'success': True, 'msg': _(u"Feedback saved.")}
 
-<<<<<<< HEAD
-    def _rubric_criteria_grade_context(self, peer_assessments):
-=======
-    def _rubric_criteria_with_feedback(self, peer_assessments, self_assessment):
->>>>>>> 49280183
+    def _rubric_criteria_grade_context(self, peer_assessments, self_assessment):
         """
         Sanitize the rubric criteria into a format that can be passed
         into the grade complete Django template.
@@ -266,14 +258,9 @@
                 ...
             ]
         """
-<<<<<<< HEAD
         criteria = copy.deepcopy(self.rubric_criteria_with_labels)
-        criteria_feedback = defaultdict(list)
-=======
-        criteria = copy.deepcopy(self.rubric_criteria)
         peer_criteria_feedback = defaultdict(list)
         self_criteria_feedback = {}
->>>>>>> 49280183
 
         for assessment in peer_assessments:
             for part in assessment['parts']:

"""
Studio editing view for OpenAssessment XBlock.
"""
import pkg_resources
import copy
import logging
from django.template import Context
from django.template.loader import get_template
from django.utils.translation import ugettext as _
from voluptuous import MultipleInvalid
from xblock.core import XBlock
from xblock.fields import List, Scope
from xblock.fragment import Fragment
from openassessment.xblock.defaults import DEFAULT_EDITOR_ASSESSMENTS_ORDER
from openassessment.xblock.validation import validator
from openassessment.xblock.data_conversion import create_rubric_dict, make_django_template_key
from openassessment.xblock.schema import EDITOR_UPDATE_SCHEMA
from openassessment.xblock.resolve_dates import resolve_dates
from openassessment.xblock.xml import serialize_examples_to_xml_str, parse_examples_from_xml_str
from xml import UpdateFromXmlError

logger = logging.getLogger(__name__)


class StudioMixin(object):
    """
    Studio editing view for OpenAssessment XBlock.
    """

    DEFAULT_CRITERIA = [
        {
            'label': '',
            'options': [
                {
                    'label': ''
                },
            ]
        }
    ]

    # Since the XBlock problem definition contains only assessment
    # modules that are enabled, we need to keep track of the order
    # that the user left assessments in the editor, including
    # the ones that were disabled.  This allows us to keep the order
    # that the user specified.
    editor_assessments_order = List(
        default=DEFAULT_EDITOR_ASSESSMENTS_ORDER,
        scope=Scope.content,
        help="The order to display assessments in the editor."
    )

    def studio_view(self, context=None):
        """
        Render the OpenAssessment XBlock for editing in Studio.

        Args:
            context: Not actively used for this view.

        Returns:
            (Fragment): An HTML fragment for editing the configuration of this XBlock.
        """
        rendered_template = get_template(
            'openassessmentblock/edit/oa_edit.html'
        ).render(Context(self.editor_context()))
        frag = Fragment(rendered_template)
        frag.add_javascript(pkg_resources.resource_string(__name__, "static/js/openassessment-studio.min.js"))
        frag.initialize_js('OpenAssessmentEditor')
        return frag

    def editor_context(self):
        """
<<<<<<< HEAD
        Retrieve the XBlock's content definition.
=======
        Update the XBlock's XML.

        Args:
            data (dict): Data from the request; should have a value for the key 'xml'
                containing the XML for this XBlock.

        Keyword Arguments:
            suffix (str): Not used
>>>>>>> 49280183

        Returns:
            dict with keys
                'rubric' (unicode), 'prompt' (unicode), 'title' (unicode),
                'submission_start' (unicode),  'submission_due' (unicode),
                'assessments (dict)

        """
        # In the authoring GUI, date and time fields should never be null.
        # Therefore, we need to resolve all "default" dates to datetime objects
        # before displaying them in the editor.
        __, __, date_ranges = resolve_dates(
            self.start, self.due,
            [(self.submission_start, self.submission_due)] +
            [(asmnt.get('start'), asmnt.get('due')) for asmnt in self.valid_assessments]
        )

        submission_start, submission_due = date_ranges[0]
        assessments = self._assessments_editor_context(date_ranges[1:])
        editor_assessments_order = self._editor_assessments_order_context()

        # Every rubric requires one criterion. If there is no criteria
        # configured for the XBlock, return one empty default criterion, with
        # an empty default option.
        criteria = copy.deepcopy(self.rubric_criteria_with_labels)
        if not criteria:
            criteria = self.DEFAULT_CRITERIA

        return {
            'prompt': self.prompt,
            'title': self.title,
            'submission_due': submission_due,
            'submission_start': submission_start,
            'assessments': assessments,
            'criteria': criteria,
            'feedbackprompt': self.rubric_feedback_prompt,
            'allow_file_upload': self.allow_file_upload,
            'editor_assessments_order': [
                make_django_template_key(asmnt)
                for asmnt in editor_assessments_order
            ],
        }

    @XBlock.json_handler
    def update_editor_context(self, data, suffix=''):
        """
        Update the XBlock's configuration.

        Args:
            data (dict): Data from the request; should have the format described
            in the editor schema.

        Keyword Arguments:
            suffix (str): Not used

        Returns:
            dict with keys 'success' (bool) and 'msg' (str)
        """

        # Validate and sanitize the data using a schema
        # If the data is invalid, this means something is wrong with
        # our JavaScript, so we log an exception.
        try:
            data = EDITOR_UPDATE_SCHEMA(data)
        except MultipleInvalid:
            logger.exception('Editor context is invalid')
            return {'success': False, 'msg': _('Error updating XBlock configuration')}

        # Check that the editor assessment order contains all the assessments.  We are more flexible on example-based.
        if set(DEFAULT_EDITOR_ASSESSMENTS_ORDER) != (set(data['editor_assessments_order']) - {'example-based-assessment'}):
            logger.exception('editor_assessments_order does not contain all expected assessment types')
            return {'success': False, 'msg': _('Error updating XBlock configuration')}

        # Backwards compatibility: We used to treat "name" as both a user-facing label
        # and a unique identifier for criteria and options.
        # Now we treat "name" as a unique identifier, and we've added an additional "label"
        # field that we display to the user.
        # If the JavaScript editor sends us a criterion or option without a "name"
        # field, we should assign it a unique identifier.
        for criterion in data['criteria']:
            if 'name' not in criterion:
                criterion['name'] = uuid4().hex
            for option in criterion['options']:
                if 'name' not in option:
                    option['name'] = uuid4().hex

        # If example based assessment is enabled, we replace it's xml definition with the dictionary
        # definition we expect for validation and storing.
        for assessment in data['assessments']:
            if assessment['name'] == 'example-based-assessment':
                try:
                    assessment['examples'] = parse_examples_from_xml_str(assessment['examples_xml'])
                except UpdateFromXmlError:
                    return {'success': False, 'msg': _(
                        u'Validation error: There was an error in the XML definition of the '
                        u'examples provided by the user. Please correct the XML definition before saving.')
                    }
                except KeyError:
                    return {'success': False, 'msg': _(
                        u'Validation error: No examples were provided for example based assessment.'
                    )}
                    # This is where we default to EASE for problems which are edited in the GUI
                assessment['algorithm_id'] = 'ease'

        xblock_validator = validator(self)
        success, msg = xblock_validator(
            create_rubric_dict(data['prompt'], data['criteria']),
            data['assessments'],
            submission_start=data['submission_start'],
            submission_due=data['submission_due'],
        )
        if not success:
            return {'success': False, 'msg': _('Validation error: {error}').format(error=msg)}

        # At this point, all the input data has been validated,
        # so we can safely modify the XBlock fields.
        self.title = data['title']
        self.display_name = data['title']
        self.prompt = data['prompt']
        self.rubric_criteria = data['criteria']
        self.rubric_assessments = data['assessments']
        self.editor_assessments_order = data['editor_assessments_order']
        self.rubric_feedback_prompt = data['feedback_prompt']
        self.submission_start = data['submission_start']
        self.submission_due = data['submission_due']
        self.allow_file_upload = bool(data['allow_file_upload'])

        return {'success': True, 'msg': _(u'Successfully updated OpenAssessment XBlock')}

    @XBlock.json_handler
    def check_released(self, data, suffix=''):
        """
        Check whether the problem has been released.

        Args:
            data (dict): Not used

        Keyword Arguments:
            suffix (str): Not used

        Returns:
            dict with keys 'success' (bool), 'message' (unicode), and 'is_released' (bool)
        """
        # There aren't currently any server-side error conditions we report to the client,
        # but we send success/msg values anyway for consistency with other handlers.
        return {
            'success': True, 'msg': u'',
            'is_released': self.is_released()
        }

    def _assessments_editor_context(self, assessment_dates):
        """
        Transform the rubric assessments list into the context
        we will pass to the Django template.

        Args:
            assessment_dates: List of assessment date ranges (tuples of start/end datetimes).

        Returns:
            dict

        """
        assessments = {}
        for asmnt, date_range in zip(self.rubric_assessments, assessment_dates):
            # Django Templates cannot handle dict keys with dashes, so we'll convert
            # the dashes to underscores.
            template_name = make_django_template_key(asmnt['name'])
            assessments[template_name] = copy.deepcopy(asmnt)
            assessments[template_name]['start'] = date_range[0]
            assessments[template_name]['due'] = date_range[1]

        # In addition to the data in the student training assessment, we need to include two additional
        # pieces of information: a blank context to render the empty template with, and the criteria
        # for each example (so we don't have any complicated logic within the template). Though this
        # could be accomplished within the template, we are opting to remove logic from the template.
        student_training_module = self.get_assessment_module('student-training')

        student_training_template = {'answer': ""}
        criteria_list = copy.deepcopy(self.rubric_criteria)
        for criterion in criteria_list:
            criterion['option_selected'] = ""
        student_training_template['criteria'] = criteria_list

        if student_training_module:
            example_list = []
            # Adds each example to a modified version of the student training module dictionary.
            for example in student_training_module['examples']:
                criteria_list = copy.deepcopy(self.rubric_criteria)
                # Equivalent to a Join Query, this adds the selected option to the Criterion's dictionary, so that
                # it can be easily referenced in the template without searching through the selected options.
                for criterion in criteria_list:
                    for option_selected in example['options_selected']:
                        if option_selected['criterion'] == criterion['name']:
                            criterion['option_selected'] = option_selected['option']
                example_list.append({
                    'answer': example['answer'],
                    'criteria': criteria_list,
                })
            assessments['training'] = {'examples': example_list, 'template': student_training_template}
        # If we don't have student training enabled, we still need to render a single (empty, or default) example
        else:
            assessments['training'] = {'examples': [student_training_template], 'template': student_training_template}

        example_based_assessment = self.get_assessment_module('example-based-assessment')

        if example_based_assessment:
            assessments['example_based_assessment'] = {
                'examples': serialize_examples_to_xml_str(example_based_assessment)
            }

        return assessments

    def _editor_assessments_order_context(self):
        """
        Create a list of assessment names in the order
        the user last set in the editor, including
        assessments that are not currently enabled.

        Returns:
            list of assessment names

        """
        order = copy.deepcopy(self.editor_assessments_order)
        used_assessments = [asmnt['name'] for asmnt in self.valid_assessments]
        default_editor_order = copy.deepcopy(DEFAULT_EDITOR_ASSESSMENTS_ORDER)

        # Backwards compatibility:
        # If the problem already contains example-based assessment
        # then allow the editor to display example-based assessments.
        if 'example-based-assessment' in used_assessments:
            default_editor_order.insert(0, 'example-based-assessment')

        # Backwards compatibility:
        # If the editor assessments order doesn't match the problem order,
        # fall back to the problem order.
        # This handles the migration of problems created pre-authoring,
        # which will have the default editor order.
        problem_order_indices = [
            order.index(asmnt_name) for asmnt_name in used_assessments
            if asmnt_name in order
        ]
        if problem_order_indices != sorted(problem_order_indices):
            unused_assessments = list(set(default_editor_order) - set(used_assessments))
            return sorted(unused_assessments) + used_assessments

        # Forwards compatibility:
        # Include any additional assessments that may have been added since the problem was created.
        else:
            return order + list(set(default_editor_order) - set(order))<|MERGE_RESOLUTION|>--- conflicted
+++ resolved
@@ -69,9 +69,6 @@
 
     def editor_context(self):
         """
-<<<<<<< HEAD
-        Retrieve the XBlock's content definition.
-=======
         Update the XBlock's XML.
 
         Args:
@@ -80,7 +77,6 @@
 
         Keyword Arguments:
             suffix (str): Not used
->>>>>>> 49280183
 
         Returns:
             dict with keys

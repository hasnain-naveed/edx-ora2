--- conflicted
+++ resolved
@@ -39,13 +39,6 @@
 USAGE = u"{prog} TEMPLATE_DESC"
 
 
-<<<<<<< HEAD
-ISO_DATE_REGEX = re.compile("^\d{4}-\d{2}-\d{2}T\d{2}:\d{2}$")
-
-def parse_dates(context):
-    """
-    TODO
-=======
 DATETIME_REGEX = re.compile("^\d{4}-\d{2}-\d{2}T\d{2}:\d{2}$")
 
 def parse_dates(context):
@@ -69,7 +62,6 @@
     Returns:
         JSON-serializable of the same type as the `context` argument.
 
->>>>>>> a5921b62
     """
     if isinstance(context, dict):
         return {
@@ -82,11 +74,7 @@
             for item in context
         ]
     elif isinstance(context, basestring):
-<<<<<<< HEAD
-        if ISO_DATE_REGEX.match(context) is not None:
-=======
         if DATETIME_REGEX.match(context) is not None:
->>>>>>> a5921b62
             return dateutil.parser.parse(context).replace(tzinfo=pytz.utc)
 
     return context
